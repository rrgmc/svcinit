--- conflicted
+++ resolved
@@ -18,11 +18,7 @@
 	enforceShutdownTimeout bool
 	managerCallbacks       []ManagerCallback
 	taskCallbacks          []TaskCallback
-<<<<<<< HEAD
-	defaultStage           string
 	initData               []string
-=======
->>>>>>> d6955149
 	logger                 *slog.Logger
 
 	isRunning                     atomic.Bool
